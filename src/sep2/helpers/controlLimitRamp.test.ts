--- conflicted
+++ resolved
@@ -39,9 +39,7 @@
         expect(helper.getRampedValue()).toBe(undefined);
     });
 
-<<<<<<< HEAD
-=======
-    it('should return nameplate value for active undefined target with total nameplate', () => {
+    it('should return no value for undefined target with total nameplate', () => {
         rampRateHelper.onDerSample({
             nameplate: { maxW: 10000 },
         });
@@ -53,29 +51,11 @@
         });
 
         // cache initial value
-        expect(helper.getRampedValue()).toBe(10000);
-
-        expect(helper.getRampedValue()).toBe(10000);
-    });
-
-    it('should return nameplate value for default undefined target with total nameplate', () => {
-        rampRateHelper.onDerSample({
-            nameplate: { maxW: 10000 },
-        });
-
-        helper.updateTarget({
-            type: 'active',
-            value: undefined,
-            rampTimeSeconds: undefined,
-        });
-
-        // cache initial value
-        expect(helper.getRampedValue()).toBe(10000);
-
-        expect(helper.getRampedValue()).toBe(10000);
-    });
-
->>>>>>> 75e2c5e3
+        expect(helper.getRampedValue()).toBe(undefined);
+
+        expect(helper.getRampedValue()).toBe(undefined);
+    });
+
     it('should return active target value immediately if first time ramping', () => {
         vi.setSystemTime(new Date('2021-01-01T00:00:00Z'));
 
