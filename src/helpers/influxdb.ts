--- conflicted
+++ resolved
@@ -544,7 +544,6 @@
     writeApi.writePoint(point);
 }
 
-<<<<<<< HEAD
 export function writeActiveControlLimit({
     limit,
 }: {
@@ -669,7 +668,9 @@
   |> aggregateWindow(every: 5s, fn: last, createEmpty: true)
   |> yield(name: "last")
 `,
-=======
+    );
+}
+
 export function writeLoadWatts(loadWatts: number) {
     writeApi.writePoint(
         new Point('sample')
@@ -677,6 +678,5 @@
             .tag('type', 'load')
             .tag('phase', 'net')
             .floatField('realPower', loadWatts),
->>>>>>> f8a2ecee
     );
 }